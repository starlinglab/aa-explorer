--- conflicted
+++ resolved
@@ -126,20 +126,11 @@
 			{:else if selectedError}
 				<p class="text-red-500 text-sm">Error: {selectedError}</p>
 			{:else}
-<<<<<<< HEAD
-				<div class="overflow-x-auto">
-					<h4>Authenticated Metadata</h4>
-					<TableOfMetadata data={authenticatedMetadata} {selectedCID}></TableOfMetadata>
-
-					<h4>Authenticated Relationships</h4>
-					<TableOfMetadata data={authenticatedRelationships} {selectedCID}></TableOfMetadata>
-=======
 				<div class="overflow-x-auto ml-4">
 					<h4 class="text-base font-semibold">Authenticated Metadata</h4>
-					<TableOfMetadata data={authenticatedMetadata}></TableOfMetadata>
+					<TableOfMetadata data={authenticatedMetadata} {selectedCID}></TableOfMetadata>
 					<h4 class="text-base font-semibold mt-4">Authenticated Relationships</h4>
-					<TableOfMetadata data={authenticatedRelationships}></TableOfMetadata>
->>>>>>> 50f2fe52
+					<TableOfMetadata data={authenticatedRelationships} {selectedCID}></TableOfMetadata>
 				</div>
 			{/if}
 		{:else}
